--- conflicted
+++ resolved
@@ -28,11 +28,6 @@
 
 
 class OptimizerProperties:
-<<<<<<< HEAD
-    """Класс для хранения класса и параметров инициализации оптимизатора"""
-
-=======
->>>>>>> 5a078a86
     """A class for storing the class and initialization parameters of the optimizer"""
     def __init__(self, optimizer_class, **kwargs):
         self.optimizer_class = optimizer_class
@@ -47,11 +42,7 @@
         self.model = model_class
         self.model_kwargs = kwargs
 
-<<<<<<< HEAD
-
-=======
         
->>>>>>> 5a078a86
 class OptimizersCollector:
     def __init__(self, model_properties: ModelProperties, optimizers_properties: List[OptimizerProperties],
                  starting_point_random_seed=42, history_random_seed=42, **kwargs):
